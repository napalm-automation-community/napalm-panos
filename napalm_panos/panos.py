--- conflicted
+++ resolved
@@ -41,12 +41,9 @@
     from napalm_base.base import NetworkDriver
     from napalm_base.utils import py23_compat
 
-<<<<<<< HEAD
+
 from napalm_base.utils import py23_compat
 from napalm_base.helpers import mac as standardize_mac
-=======
->>>>>>> 5e99f323
-
 from netmiko import ConnectHandler
 from netmiko import __version__ as netmiko_version
 
